//! This module contains useful utilities to get information about the current document.
use std::marker::PhantomData;
use yew::html::ChildrenRenderer;
<<<<<<< HEAD
=======
cfg_if! {
    if #[cfg(feature = "std_web")] {
        use stdweb::web::{Document, Window};
    } else if #[cfg(feature = "web_sys")] {
        use web_sys::{Document, Window};
    } else if #[cfg(feature = "static_render")] {
        use crate::backend::{Document, Window, get_window, get_document};
    }
}

/// Returns the current window. This function will panic if there is no available window.
pub fn window() -> Window {
    cfg_match! {
        feature = "std_web" => stdweb::web::window(),
        feature = "web_sys" => web_sys::window().expect("no window available"),
        feature = "static_render" => get_window(),
    }
}

/// Returns the current document.
pub fn document() -> Document {
    cfg_match! {
        feature = "std_web" => stdweb::web::document(),
        feature = "web_sys" => window().document().unwrap(),
        feature = "static_render" => get_document(),
    }
}

/// Returns the `host` for the current document. Useful for connecting to the server which serves
/// the app.
pub fn host() -> Result<String, Error> {
    let location = document()
        .location()
        .ok_or_else(|| anyhow!("can't get location"))?;

    #[cfg(feature = "std_web")]
    let host = location.host().map_err(Error::from)?;

    #[cfg(feature = "web_sys")]
    let host = location.host().map_err(|e| {
        anyhow!(e
            .as_string()
            .unwrap_or_else(|| String::from("error not recoverable")),)
    })?;

    #[cfg(feature = "static_render")]
    let host = crate::backend::get_host();

    Ok(host)
}

/// Returns the `origin` of the current window.
pub fn origin() -> Result<String, Error> {
    let location = window().location();

    #[cfg(feature = "std_web")]
    let location = location.ok_or_else(|| anyhow!("can't get location"))?;

    #[cfg(feature = "std_web")]
    let origin = location.origin().map_err(Error::from)?;

    #[cfg(feature = "web_sys")]
    let origin = location.origin().map_err(|e| {
        anyhow!(e
            .as_string()
            .unwrap_or_else(|| String::from("error not recoverable")),)
    })?;

    #[cfg(feature = "static_render")]
    let origin = crate::backend::get_origin();

    Ok(origin)
}
>>>>>>> 11160e17

/// Map IntoIterator<Item=Into<T>> to Iterator<Item=T>
pub fn into_node_iter<IT, T, R>(it: IT) -> impl Iterator<Item = R>
where
    IT: IntoIterator<Item = T>,
    T: Into<R>,
{
    it.into_iter().map(|n| n.into())
}

/// A special type necessary for flattening components returned from nested html macros.
#[derive(Debug)]
pub struct NodeSeq<IN, OUT>(Vec<OUT>, PhantomData<IN>);

impl<IN: Into<OUT>, OUT> From<IN> for NodeSeq<IN, OUT> {
    fn from(val: IN) -> Self {
        Self(vec![val.into()], PhantomData::default())
    }
}

impl<IN: Into<OUT>, OUT> From<Vec<IN>> for NodeSeq<IN, OUT> {
    fn from(val: Vec<IN>) -> Self {
        Self(
            val.into_iter().map(|x| x.into()).collect(),
            PhantomData::default(),
        )
    }
}

impl<IN: Into<OUT>, OUT> From<ChildrenRenderer<IN>> for NodeSeq<IN, OUT> {
    fn from(val: ChildrenRenderer<IN>) -> Self {
        Self(
            val.into_iter().map(|x| x.into()).collect(),
            PhantomData::default(),
        )
    }
}

impl<IN, OUT> IntoIterator for NodeSeq<IN, OUT> {
    type Item = OUT;
    type IntoIter = std::vec::IntoIter<Self::Item>;

    fn into_iter(self) -> Self::IntoIter {
        self.0.into_iter()
    }
}<|MERGE_RESOLUTION|>--- conflicted
+++ resolved
@@ -1,8 +1,6 @@
 //! This module contains useful utilities to get information about the current document.
 use std::marker::PhantomData;
 use yew::html::ChildrenRenderer;
-<<<<<<< HEAD
-=======
 cfg_if! {
     if #[cfg(feature = "std_web")] {
         use stdweb::web::{Document, Window};
@@ -76,7 +74,6 @@
 
     Ok(origin)
 }
->>>>>>> 11160e17
 
 /// Map IntoIterator<Item=Into<T>> to Iterator<Item=T>
 pub fn into_node_iter<IT, T, R>(it: IT) -> impl Iterator<Item = R>
