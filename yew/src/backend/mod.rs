//! When imported, this module represents the selected backend target.
//! This may be selected via feature flag:
//!     - std_web
//!     - web_sys
//!     - static_render

use crate::NodeRef;

cfg_if::cfg_if! {
    if #[cfg(feature = "std_web")] {
        mod std_web;
    } else if #[cfg(feature = "web_sys")] {
        mod web_sys;
    } else if #[cfg(feature = "static_render")] {
        mod smr;
<<<<<<< HEAD
        pub use smr::*;
=======
        pub use smr::{
            Document, Element, Node, Renderer, Window, EventListener,
            InputElement, SelectElement, TextAreaElement, FileList, InputEvent,
            ButtonElement, Text, get_window, get_document, get_origin, get_host
        };
>>>>>>> 11160e17
    }
}

pub trait DomBackend {
    type Element;
    type Node;
    type Document;
    type Window;
    type InputEvent;
    type InputData;
    type ChangeData;

    /// Returns the current window. This function will panic if there is no available window.
    fn get_window() -> Self::Window;

    /// Returns the current document.
    fn get_document() -> Self::Document;

    /// Returns the `origin` of the current window.
    fn get_origin() -> Result<String, anyhow::Error>;

    /// Returns the `host` for the current document. Useful for connecting to the server which serves the app.
    fn get_host() -> Result<String, anyhow::Error>;

    // Element-related methods
    fn element_as_node(element: &Self::Element) -> Self::Node;
    fn element_last_child(element: &Self::Element) -> Option<Self::Element>;
    fn element_remove_child(element: &Self::Element, child: &Self::Element) -> Result<Self::Node, ()>;
    fn cast_node_ref<INTO>(node_ref: &NodeRef) -> Option<INTO>;

    fn oninput_handler(this: &Self::Element, event: Self::InputEvent) -> Self::InputData;
    fn onchange_handler(this: &Self::Element) -> Self::ChangeData;
}<|MERGE_RESOLUTION|>--- conflicted
+++ resolved
@@ -13,15 +13,12 @@
         mod web_sys;
     } else if #[cfg(feature = "static_render")] {
         mod smr;
-<<<<<<< HEAD
         pub use smr::*;
-=======
         pub use smr::{
             Document, Element, Node, Renderer, Window, EventListener,
             InputElement, SelectElement, TextAreaElement, FileList, InputEvent,
             ButtonElement, Text, get_window, get_document, get_origin, get_host
         };
->>>>>>> 11160e17
     }
 }
 
@@ -49,7 +46,10 @@
     // Element-related methods
     fn element_as_node(element: &Self::Element) -> Self::Node;
     fn element_last_child(element: &Self::Element) -> Option<Self::Element>;
-    fn element_remove_child(element: &Self::Element, child: &Self::Element) -> Result<Self::Node, ()>;
+    fn element_remove_child(
+        element: &Self::Element,
+        child: &Self::Element,
+    ) -> Result<Self::Node, ()>;
     fn cast_node_ref<INTO>(node_ref: &NodeRef) -> Option<INTO>;
 
     fn oninput_handler(this: &Self::Element, event: Self::InputEvent) -> Self::InputData;
